"""Pricing optimization for ebook distribution.

Calculates optimal price points based on:
- Page/word count
- Competitive pricing
- Retailer royalty structures
"""

from typing import Any

from lily_books.models import FlowState, PricingInfo


class PricingOptimizer:
    """Calculates optimal pricing across retailers."""

    # Royalty tiers
    AMAZON_ROYALTY_TIERS = {
        "35%": {"min": 0.99, "max": 200.0, "rate": 0.35},
        "70%": {
            "min": 2.99,
            "max": 9.99,
            "rate": 0.70,
            "delivery_fee_per_mb": 0.15,
        },
    }

    GOOGLE_ROYALTY_RATE = 0.52  # ~52% after Google's cut
    APPLE_VIA_D2D_RATE = 0.60  # ~60% (Apple 70% - D2D 10%)

    def calculate_optimal_pricing(self, state: FlowState) -> FlowState:
        """
        Calculate optimal price points based on book characteristics.

        Strategy:
        1. Determine base price from word count
        2. Ensure 70% Amazon royalty tier (>= $2.99)
        3. Apply same price across all retailers for simplicity
        """
        # Extract book characteristics
        word_count = self._estimate_word_count(state)
        page_count = word_count // 250  # Rough estimate

        # Pricing logic based on length
        if page_count < 150:
            base_price = 0.99
        elif page_count < 250:
            base_price = 2.99
        elif page_count < 400:
            base_price = 3.99
        else:
            base_price = 4.99

        # Ensure 70% royalty tier on Amazon
        if base_price < 2.99:
            recommended_price = 2.99
            reason = "Increased to $2.99 to qualify for Amazon 70% royalty tier"
        else:
            recommended_price = base_price
            reason = f"Based on {page_count} estimated pages (~{word_count:,} words)"

        # Override with config default if set
        from lily_books.config import settings

        if settings.default_price_usd > 0:
            recommended_price = settings.default_price_usd
            reason = f"Using configured default price: ${recommended_price}"

        # Calculate royalties
        amazon_royalty_tier = (
            "70%" if recommended_price >= 2.99 else "35%"
        )
        amazon_royalty_amount = recommended_price * (
            0.70 if amazon_royalty_tier == "70%" else 0.35
        )
        # Note: 70% tier has delivery fee, but we'll ignore it for now (typically < $0.10)

        google_royalty_amount = recommended_price * self.GOOGLE_ROYALTY_RATE
        apple_royalty_amount = recommended_price * self.APPLE_VIA_D2D_RATE

        pricing = PricingInfo(
            base_price_usd=recommended_price,
            amazon={
                "usd": recommended_price,
                "royalty_tier": amazon_royalty_tier,
                "royalty_amount": round(amazon_royalty_amount, 2),
            },
            google={
                "usd": recommended_price,
                "royalty_amount": round(google_royalty_amount, 2),
                "note": "Google converts to local currency",
            },
            apple_via_d2d={
                "usd": recommended_price,
                "royalty_amount": round(apple_royalty_amount, 2),
                "note": "D2D handles currency conversion",
            },
            reasoning=reason,
        )

        state["pricing"] = pricing.model_dump()

        return state

    def _estimate_word_count(self, state: FlowState) -> int:
        """Estimate word count from rewritten chapters.

        Handles both Pydantic ChapterDoc objects and dictionary representations.
        """
        if not state.get("rewritten"):
            # Fallback: use raw text if available
            if state.get("raw_text"):
                return len(state["raw_text"].split())
            return 100000  # Default assumption

        total_words = 0
        for chapter_doc in state["rewritten"]:
<<<<<<< HEAD
            pairs = getattr(chapter_doc, "pairs", None)
            if pairs is None and isinstance(chapter_doc, dict):
                pairs = chapter_doc.get("pairs", [])

            for pair in pairs or []:
                # Use modernized text for word count
                modern_text = getattr(pair, "modern", None)
                if modern_text is None and isinstance(pair, dict):
                    modern_text = pair.get("modern", "")
=======
            # Handle both dictionary and Pydantic object access
            if isinstance(chapter_doc, dict):
                pairs = chapter_doc.get("pairs", [])
            else:
                # Pydantic ChapterDoc object
                pairs = getattr(chapter_doc, "pairs", [])

            # Count words from pairs
            for pair in pairs:
                # Handle both dictionary and Pydantic ParaPair object
                if isinstance(pair, dict):
                    modern_text = pair.get("modern", "")
                else:
                    modern_text = getattr(pair, "modern", "")
>>>>>>> 6d49bd79

                if modern_text:
                    total_words += len(modern_text.split())

        return total_words


def calculate_pricing_node(state: FlowState) -> dict[str, Any]:
    """LangGraph node for pricing calculation."""
    optimizer = PricingOptimizer()
    state = optimizer.calculate_optimal_pricing(state)

    pricing = state["pricing"]

    print("\n✓ Pricing optimization complete")
    print(f"  Base price: ${pricing['base_price_usd']:.2f} USD")
    print(f"  Amazon royalty: {pricing['amazon']['royalty_tier']} (${pricing['amazon']['royalty_amount']:.2f} per sale)")
    print(f"  Google royalty: ${pricing['google']['royalty_amount']:.2f} per sale")
    print(f"  Apple (via D2D) royalty: ${pricing['apple_via_d2d']['royalty_amount']:.2f} per sale")
    print(f"  Reasoning: {pricing['reasoning']}\n")

    return {"pricing": state["pricing"]}<|MERGE_RESOLUTION|>--- conflicted
+++ resolved
@@ -115,17 +115,6 @@
 
         total_words = 0
         for chapter_doc in state["rewritten"]:
-<<<<<<< HEAD
-            pairs = getattr(chapter_doc, "pairs", None)
-            if pairs is None and isinstance(chapter_doc, dict):
-                pairs = chapter_doc.get("pairs", [])
-
-            for pair in pairs or []:
-                # Use modernized text for word count
-                modern_text = getattr(pair, "modern", None)
-                if modern_text is None and isinstance(pair, dict):
-                    modern_text = pair.get("modern", "")
-=======
             # Handle both dictionary and Pydantic object access
             if isinstance(chapter_doc, dict):
                 pairs = chapter_doc.get("pairs", [])
@@ -140,7 +129,6 @@
                     modern_text = pair.get("modern", "")
                 else:
                     modern_text = getattr(pair, "modern", "")
->>>>>>> 6d49bd79
 
                 if modern_text:
                     total_words += len(modern_text.split())
